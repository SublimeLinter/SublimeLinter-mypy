<<<<<<< HEAD
#
# linter.py
# Linter for SublimeLinter3, a code checking framework for Sublime Text 3
#
# Written by Fred Callaway
# Copyright (c) 2015 Fred Callaway
# Copyright (c) 2017 FichteFoll <fichtefoll2@googlemail.com>
#
# License: MIT
#

"""This module exports the Mypy plugin class."""

import os
import shutil
import tempfile

from SublimeLinter.lint import Linter, util, highlight, persist

TMPDIR_PREFIX = "SublimeLinter-contrib-mypy-"

# Mapping for our created temporary directories.
# For smarter caching purposes,
# we index different cache folders based on the working dir.
tmpdirs = {}  # type: Dict[str, tempfile.TemporaryDirectory]


class Mypy(Linter):
    """Provides an interface to mypy."""

    syntax = 'python'
    executable = "mypy"
    version_args = '--version'
    version_re = r'(?P<version>\d+\.\d+(\.\d+)?)'
    version_requirement = '>= 0.520'

    regex = r'^.+\.py:(?P<line>\d+):((?P<col>\d+):)? error: (?P<message>.+)'
    error_stream = util.STREAM_BOTH
    line_col_base = (1, 1)
    # multiline = False

    # mypy takes quite some time, so we only do it on saved files.
    # If you want it for unsaved files as well,
    # uncomment the second line below.
    tempfile_suffix = 'py'
    tempfile_suffix = '-'
    config_file = ('--config-file', 'mypy.ini')

    # Pretty much all interesting options don't expect a value,
    # so you'll have to specify those in "args".
    # The following are mostly provided
    # because of their usage for inline settings/overrides.
    defaults = {
        "--strict-optional-whitelist: ": [],
        "--disallow-any:,": [],
        "--python-version": "",
        # Will default to tempfile.TemporaryDirectory if empty.
        "--cache-dir": "",
        "--config-file": "",
    }
    default_type = highlight.WARNING
    inline_settings = (
        "python-version",
    )
    inline_overrides = (
        "disallow-any",
        "strict-optional-whitelist",
    )
    # selectors = {}
    # word_re = None
    comment_re = r'\s*#'
    check_version = True

    # Used to store TemporaryDirectory instances.
    # Each view gets its own linter instance, apparently.
    _tmp_dir = None

    def cmd(self):
        """Return a list with the command line to execute."""

        cmd = [
            self.executable_path,
            '*',
            '--follow-imports=silent',  # or 'skip'
            '--ignore-missing-imports',
            '--show-column-numbers',
            '--hide-error-context',
            '@'
        ]

        if self.tempfile_suffix == "-":
            # --shadow-file SOURCE_FILE SHADOW_FILE
            #
            # '@' needs to be the shadow file,
            # while we request the normal filename
            # to be checked in its normal environment.
            # Trying to be smart about view.is_dirty and optimizing '--shadow-file' away
            # doesn't work well with SublimeLinter internals.
            cmd[-1:] = ['--shadow-file', self.filename, '@', self.filename]

        # Add a temporary cache dir to the command if none was specified.
        # Helps keep the environment clean
        # by not littering everything with `.mypy_cache` folders.
        settings = self.get_view_settings()
        if not settings.get('cache-dir'):
            cwd = os.getcwd()
            if cwd in tmpdirs:
                cache_dir = tmpdirs[cwd].name
            else:
                tmp_dir = tempfile.TemporaryDirectory(prefix=TMPDIR_PREFIX)
                tmpdirs[cwd] = tmp_dir
                cache_dir = tmp_dir.name
                persist.debug("Created temporary cache dir at: " + cache_dir)
            cmd[1:1] = ["--cache-dir", cache_dir]

        return cmd

    def get_chdir(self, settings):
        """Find the chdir to use with the linter."""
        # As explained in https://github.com/python/mypy/issues/2974,
        # we need to overwrite the current working directory
        # for the executed subprocess
        # if the file uses relative imports.
        #
        # Users could set the `chdir` linter setting,
        # but they'd have to do it for *every* file using relative imports,
        # so we just do it for them here if they didn't.
        chdir = settings.get('chdir', None)

        if chdir and os.path.isdir(chdir):
            persist.debug('chdir has been set to: {0}'.format(chdir))
            return chdir
        else:
            if self.filename:
                # Only difference from Linter.get_chdir
                chdir = _find_first_nonpackage_parent(self.filename)
                if chdir != os.path.dirname(self.filename):
                    persist.debug('chdir has been set to: {0}'.format(chdir))
                return chdir
                # return os.path.dirname(self.filename)
            else:
                return os.path.realpath('.')


def _find_first_nonpackage_parent(file_path):
    dir_path = os.path.dirname(file_path)
    while os.path.isfile(os.path.join(dir_path, "__init__.py")):
        parent_path = os.path.dirname(dir_path)
        if parent_path == dir_path:  # Reached file system root; prevent infinite loop
            break
        dir_path = parent_path
    return dir_path


def _onerror(function, path, excinfo):
    persist.printf("mypy: Unable to delete '{}' while cleaning up temporary directory"
                   .format(path))
    import traceback
    traceback.print_exc(*excinfo)


def _cleanup_tmpdirs():
    tmpdir = tempfile.gettempdir()
    for dirname in os.listdir(tmpdir):
        if dirname.startswith(TMPDIR_PREFIX):
            shutil.rmtree(os.path.join(tmpdir, dirname), onerror=_onerror)


def plugin_loaded():
    """Attempt to clean up temporary directories from previous runs."""
    _cleanup_tmpdirs()


def plugin_unloaded():
    """Clear references to TemporaryDirectory instances.

    They should then be removed automatically.
    """
    # (Actually, do we even need to do this?)
    tmpdirs.clear()
=======
#
# linter.py
# Linter for SublimeLinter3, a code checking framework for Sublime Text 3
#
# Written by Fred Callaway
# Copyright (c) 2015 Fred Callaway
# Copyright (c) 2017 FichteFoll <fichtefoll2@googlemail.com>
#
# License: MIT
#

"""This module exports the Mypy plugin class."""

import logging
import os
import shutil
import tempfile

from SublimeLinter.lint import const
from SublimeLinter.lint import PythonLinter


TMPDIR_PREFIX = "SublimeLinter-contrib-mypy-"

logger = logging.getLogger("SublimeLinter.plugin.mypy")

# Mapping for our created temporary directories.
# For smarter caching purposes,
# we index different cache folders based on the working dir.
tmpdirs = {}


class Mypy(PythonLinter):
    """Provides an interface to mypy."""

    executable = "mypy"
    regex = r'^[^:]+:(?P<line>\d+):((?P<col>\d+):)?\s*((?P<error>error)|(?P<warning>warning)):\s*(?P<message>.+)'
    line_col_base = (1, 0)
    tempfile_suffix = 'py'
    default_type = const.WARNING

    # Pretty much all interesting options don't expect a value,
    # so you'll have to specify those in "args" anyway.
    # This dict only contains settings for which we have special handling.
    defaults = {
        # Will default to tempfile.TemporaryDirectory if empty.
        "--cache-dir:": "",
        # Need this to silent lints for other files. Alternatively: 'skip'
        "--follow-imports:": "silent",
        'selector': "source.python",
    }

    def cmd(self):
        """Return a list with the command line to execute."""
        cmd = [
            self.executable,
            '*',
            '--show-column-numbers',
            '--hide-error-context',
            '--incremental',
        ]
        if self.filename:
            cmd.extend([
                # --shadow-file SOURCE_FILE SHADOW_FILE
                #
                # '@' needs to be the (temporary) shadow file,
                # while we request the normal filename
                # to be checked in its normal environment.
                '--shadow-file', self.filename, '@',
                # The file we want to lint on the surface
                self.filename
            ])
        else:
            cmd.append('@')

        # Add a temporary cache dir to the command if none was specified.
        # Helps keep the environment clean
        # by not littering everything with `.mypy_cache` folders.
        settings = self.get_view_settings()
        if not settings.get('cache-dir'):
            cwd = os.getcwd()
            if cwd in tmpdirs:
                cache_dir = tmpdirs[cwd].name
            else:
                tmp_dir = tempfile.TemporaryDirectory(prefix=TMPDIR_PREFIX)
                tmpdirs[cwd] = tmp_dir
                cache_dir = tmp_dir.name
                logger.debug("Created temporary cache dir at: %s", cache_dir)
            cmd[1:1] = ["--cache-dir", cache_dir]

        return cmd


def _cleanup_tmpdirs():
    def _onerror(function, path, exc_info):
        logger.exception("mypy: Unable to delete '%s' while cleaning up temporary directory", path,
                         exc_info=exc_info)
    tmpdir = tempfile.gettempdir()
    for dirname in os.listdir(tmpdir):
        if dirname.startswith(TMPDIR_PREFIX):
            shutil.rmtree(os.path.join(tmpdir, dirname), onerror=_onerror)


def plugin_loaded():
    """Attempt to clean up temporary directories from previous runs."""
    _cleanup_tmpdirs()


def plugin_unloaded():
    """Clear references to TemporaryDirectory instances.

    They should then be removed automatically.
    """
    # (Actually, do we even need to do this?)
    tmpdirs.clear()
>>>>>>> 1b41dd73
<|MERGE_RESOLUTION|>--- conflicted
+++ resolved
@@ -1,185 +1,3 @@
-<<<<<<< HEAD
-#
-# linter.py
-# Linter for SublimeLinter3, a code checking framework for Sublime Text 3
-#
-# Written by Fred Callaway
-# Copyright (c) 2015 Fred Callaway
-# Copyright (c) 2017 FichteFoll <fichtefoll2@googlemail.com>
-#
-# License: MIT
-#
-
-"""This module exports the Mypy plugin class."""
-
-import os
-import shutil
-import tempfile
-
-from SublimeLinter.lint import Linter, util, highlight, persist
-
-TMPDIR_PREFIX = "SublimeLinter-contrib-mypy-"
-
-# Mapping for our created temporary directories.
-# For smarter caching purposes,
-# we index different cache folders based on the working dir.
-tmpdirs = {}  # type: Dict[str, tempfile.TemporaryDirectory]
-
-
-class Mypy(Linter):
-    """Provides an interface to mypy."""
-
-    syntax = 'python'
-    executable = "mypy"
-    version_args = '--version'
-    version_re = r'(?P<version>\d+\.\d+(\.\d+)?)'
-    version_requirement = '>= 0.520'
-
-    regex = r'^.+\.py:(?P<line>\d+):((?P<col>\d+):)? error: (?P<message>.+)'
-    error_stream = util.STREAM_BOTH
-    line_col_base = (1, 1)
-    # multiline = False
-
-    # mypy takes quite some time, so we only do it on saved files.
-    # If you want it for unsaved files as well,
-    # uncomment the second line below.
-    tempfile_suffix = 'py'
-    tempfile_suffix = '-'
-    config_file = ('--config-file', 'mypy.ini')
-
-    # Pretty much all interesting options don't expect a value,
-    # so you'll have to specify those in "args".
-    # The following are mostly provided
-    # because of their usage for inline settings/overrides.
-    defaults = {
-        "--strict-optional-whitelist: ": [],
-        "--disallow-any:,": [],
-        "--python-version": "",
-        # Will default to tempfile.TemporaryDirectory if empty.
-        "--cache-dir": "",
-        "--config-file": "",
-    }
-    default_type = highlight.WARNING
-    inline_settings = (
-        "python-version",
-    )
-    inline_overrides = (
-        "disallow-any",
-        "strict-optional-whitelist",
-    )
-    # selectors = {}
-    # word_re = None
-    comment_re = r'\s*#'
-    check_version = True
-
-    # Used to store TemporaryDirectory instances.
-    # Each view gets its own linter instance, apparently.
-    _tmp_dir = None
-
-    def cmd(self):
-        """Return a list with the command line to execute."""
-
-        cmd = [
-            self.executable_path,
-            '*',
-            '--follow-imports=silent',  # or 'skip'
-            '--ignore-missing-imports',
-            '--show-column-numbers',
-            '--hide-error-context',
-            '@'
-        ]
-
-        if self.tempfile_suffix == "-":
-            # --shadow-file SOURCE_FILE SHADOW_FILE
-            #
-            # '@' needs to be the shadow file,
-            # while we request the normal filename
-            # to be checked in its normal environment.
-            # Trying to be smart about view.is_dirty and optimizing '--shadow-file' away
-            # doesn't work well with SublimeLinter internals.
-            cmd[-1:] = ['--shadow-file', self.filename, '@', self.filename]
-
-        # Add a temporary cache dir to the command if none was specified.
-        # Helps keep the environment clean
-        # by not littering everything with `.mypy_cache` folders.
-        settings = self.get_view_settings()
-        if not settings.get('cache-dir'):
-            cwd = os.getcwd()
-            if cwd in tmpdirs:
-                cache_dir = tmpdirs[cwd].name
-            else:
-                tmp_dir = tempfile.TemporaryDirectory(prefix=TMPDIR_PREFIX)
-                tmpdirs[cwd] = tmp_dir
-                cache_dir = tmp_dir.name
-                persist.debug("Created temporary cache dir at: " + cache_dir)
-            cmd[1:1] = ["--cache-dir", cache_dir]
-
-        return cmd
-
-    def get_chdir(self, settings):
-        """Find the chdir to use with the linter."""
-        # As explained in https://github.com/python/mypy/issues/2974,
-        # we need to overwrite the current working directory
-        # for the executed subprocess
-        # if the file uses relative imports.
-        #
-        # Users could set the `chdir` linter setting,
-        # but they'd have to do it for *every* file using relative imports,
-        # so we just do it for them here if they didn't.
-        chdir = settings.get('chdir', None)
-
-        if chdir and os.path.isdir(chdir):
-            persist.debug('chdir has been set to: {0}'.format(chdir))
-            return chdir
-        else:
-            if self.filename:
-                # Only difference from Linter.get_chdir
-                chdir = _find_first_nonpackage_parent(self.filename)
-                if chdir != os.path.dirname(self.filename):
-                    persist.debug('chdir has been set to: {0}'.format(chdir))
-                return chdir
-                # return os.path.dirname(self.filename)
-            else:
-                return os.path.realpath('.')
-
-
-def _find_first_nonpackage_parent(file_path):
-    dir_path = os.path.dirname(file_path)
-    while os.path.isfile(os.path.join(dir_path, "__init__.py")):
-        parent_path = os.path.dirname(dir_path)
-        if parent_path == dir_path:  # Reached file system root; prevent infinite loop
-            break
-        dir_path = parent_path
-    return dir_path
-
-
-def _onerror(function, path, excinfo):
-    persist.printf("mypy: Unable to delete '{}' while cleaning up temporary directory"
-                   .format(path))
-    import traceback
-    traceback.print_exc(*excinfo)
-
-
-def _cleanup_tmpdirs():
-    tmpdir = tempfile.gettempdir()
-    for dirname in os.listdir(tmpdir):
-        if dirname.startswith(TMPDIR_PREFIX):
-            shutil.rmtree(os.path.join(tmpdir, dirname), onerror=_onerror)
-
-
-def plugin_loaded():
-    """Attempt to clean up temporary directories from previous runs."""
-    _cleanup_tmpdirs()
-
-
-def plugin_unloaded():
-    """Clear references to TemporaryDirectory instances.
-
-    They should then be removed automatically.
-    """
-    # (Actually, do we even need to do this?)
-    tmpdirs.clear()
-=======
 #
 # linter.py
 # Linter for SublimeLinter3, a code checking framework for Sublime Text 3
@@ -294,5 +112,4 @@
     They should then be removed automatically.
     """
     # (Actually, do we even need to do this?)
-    tmpdirs.clear()
->>>>>>> 1b41dd73
+    tmpdirs.clear()